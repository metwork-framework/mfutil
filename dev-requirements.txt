-r requirements.txt
flake8
mock
nose
<<<<<<< HEAD
pdoc3
coverage
=======
pdoc3
>>>>>>> 549fe4ba
<|MERGE_RESOLUTION|>--- conflicted
+++ resolved
@@ -2,9 +2,5 @@
 flake8
 mock
 nose
-<<<<<<< HEAD
 pdoc3
-coverage
-=======
-pdoc3
->>>>>>> 549fe4ba
+coverage