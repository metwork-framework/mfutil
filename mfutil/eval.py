import re
import fnmatch
import functools
<<<<<<< HEAD
import ast
=======
import sys
>>>>>>> c49456f7

from simpleeval import EvalWithCompoundTypes, DEFAULT_FUNCTIONS

fnmatch_fnmatch = fnmatch.fnmatch
re_match = functools.partial(re.match, flags=0)
re_imatch = functools.partial(re.match, flags=re.IGNORECASE)

LOCAL_FUNCTIONS = {
    'fnmatch_fnmatch': fnmatch.fnmatch,
    're_match': re_match,
    're_imatch': re_imatch,
    'bool': bool
}
LOCAL_FUNCTIONS.update(DEFAULT_FUNCTIONS)


class _Eval(EvalWithCompoundTypes):

    def __init__(self,  operators=None, functions=None, names=None):
        super().__init__(operators, functions, names)

        self.nodes.update({
            ast.Bytes: self._eval_bytes,
        })

    @staticmethod
    def _eval_bytes(node):
        return node.s.decode()


def _partialclass(cls, *args, **kwargs):

    class NewCls(cls):
        if sys.version_info.major >= 3:
            __init__ = functools.partialmethod(cls.__init__, *args, **kwargs)
        else:
            __init__ = functools.partial(cls.__init__, *args, **kwargs)

    return NewCls


SandboxedEval = _partialclass(_Eval, functions=LOCAL_FUNCTIONS)<|MERGE_RESOLUTION|>--- conflicted
+++ resolved
@@ -1,11 +1,8 @@
 import re
 import fnmatch
 import functools
-<<<<<<< HEAD
 import ast
-=======
 import sys
->>>>>>> c49456f7
 
 from simpleeval import EvalWithCompoundTypes, DEFAULT_FUNCTIONS
 
